--- conflicted
+++ resolved
@@ -39,23 +39,15 @@
 {
 
 template<   typename Type, std::size_t Default = 256,
-<<<<<<< HEAD
-            class Allocator = std::allocator<typename std::decay<Type>::type>
-=======
             //class Allocator = std::allocator<typename std::decay<Type>::type>
             class Allocator = std::allocator<Type>
->>>>>>> 31757425
         >
 class matrix
 {
 
 public:
-<<<<<<< HEAD
-    typedef typename std::decay<Type>::type                             value_type;
-=======
     //typedef typename std::decay<Type>::type                             value_type;
     typedef Type                                                        value_type;
->>>>>>> 31757425
     typedef matrix                                                      self_type;
     typedef value_type*                                                 iterator;
     typedef const value_type*                                           const_iterator;
